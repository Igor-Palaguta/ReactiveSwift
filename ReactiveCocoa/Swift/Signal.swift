import LlamaKit

/// A push-driven stream that sends Events over time, parameterized by the type
/// of values being sent (`T`) and the type of error that can occur (`E`). If no
/// errors should be possible, NoError can be specified for `E`.
///
/// An observer of a Signal will see the exact same sequence of events as all
/// other observers. In other words, events will be sent to all observers at the
/// same time.
///
/// Signals are generally used to represent event streams that are already “in
/// progress,” like notifications, user input, etc. To represent streams that
/// must first be _started_, see the SignalProducer type.
///
/// Signals do not need to be retained. A Signal will be automatically kept
/// alive until the event stream has terminated.
public final class Signal<T, E: ErrorType> {
	public typealias Observer = SinkOf<Event<T, E>>

	private let lock = NSRecursiveLock()
	private var observers: Bag<Observer>? = Bag()

	/// Initializes a Signal that will immediately invoke the given generator,
	/// then forward events sent to the given observer.
	///
	/// The Signal will remain alive until a terminating event is sent to the
	/// observer, at which point the disposable returned from the closure will
	/// be disposed as well.
	public init(_ generator: Observer -> Disposable?) {
		lock.name = "org.reactivecocoa.ReactiveCocoa.Signal"

		let generatorDisposable = SerialDisposable()
		let sink = Observer { event in
			self.lock.lock()

			if let observers = self.observers {
				if event.isTerminating {
					// Disallow any further events (e.g., any triggered
					// recursively).
					self.observers = nil
				}

				for sink in observers {
					sink.put(event)
				}

				if event.isTerminating {
					// Dispose only after notifying observers, so disposal logic
					// is consistently the last thing to run.
					generatorDisposable.dispose()
				}
			}

			self.lock.unlock()
		}

		generatorDisposable.innerDisposable = generator(sink)
	}

	/// A Signal that never sends any events to its observers.
	public class var never: Signal {
		return self { _ in nil }
	}

	/// Creates a Signal that will be controlled by sending events to the given
	/// observer (sink).
	///
	/// The Signal will remain alive until a terminating event is sent to the
	/// observer.
	public class func pipe() -> (Signal, Observer) {
		var sink: Observer!
		let signal = self { innerSink in
			sink = innerSink
			return nil
		}

		return (signal, sink)
	}

	/// Observes the Signal by sending any future events to the given sink. If
	/// the Signal has already terminated, the sink will immediately receive an
	/// `Interrupted` event.
	///
	/// Returns a Disposable which can be used to disconnect the sink. Disposing
	/// of the Disposable will have no effect on the Signal itself.
	public func observe<S: SinkType where S.Element == Event<T, E>>(observer: S) -> Disposable? {
		let sink = Observer(observer)

		lock.lock()
		let token = self.observers?.insert(sink)
		lock.unlock()

		if let token = token {
			return ActionDisposable {
				self.lock.lock()
				self.observers?.removeValueForToken(token)
				self.lock.unlock()
			}
		} else {
			sink.put(.Interrupted)
			return nil
		}
	}

	/// Observes the Signal by invoking the given callbacks when events are
	/// received. If the Signal has already terminated, the `interrupted`
	/// callback will be invoked immediately.
	///
	/// Returns a Disposable which can be used to stop the invocation of the
	/// callbacks. Disposing of the Disposable will have no effect on the Signal
	/// itself.
	public func observe(next: T -> () = doNothing, error: E -> () = doNothing, completed: () -> () = doNothing, interrupted: () -> () = doNothing) -> Disposable? {
		return observe(Event.sink(next: next, error: error, completed: completed, interrupted: interrupted))
	}
}

infix operator |> {
	associativity left

	// Bind tighter than assignment, but looser than everything else.
	precedence 95
}

/// Applies a Signal operator to a Signal.
///
/// Example:
///
/// 	intSignal
/// 	|> filter { num in num % 2 == 0 }
/// 	|> map(toString)
/// 	|> observe(next: { string in println(string) })
public func |> <T, E, X>(signal: Signal<T, E>, transform: Signal<T, E> -> X) -> X {
	return transform(signal)
}

/// Maps each value in the signal to a new value.
public func map<T, U, E>(transform: T -> U)(signal: Signal<T, E>) -> Signal<U, E> {
	return Signal { observer in
		return signal.observe(Signal.Observer { event in
			observer.put(event.map(transform))
		})
	}
}

/// Maps errors in the signal to a new error.
public func mapError<T, E, F>(transform: E -> F)(signal: Signal<T, E>) -> Signal<T, F> {
	return Signal { observer in
		return signal.observe(Signal.Observer { event in
			switch event {
			case let .Next(value):
				sendNext(observer, value.unbox)
			case let .Error(error):
				sendError(observer, transform(error.unbox))
			case .Completed:
				sendCompleted(observer)
			case .Interrupted:
				sendInterrupted(observer)
			}
		})
	}
}

/// Preserves only the values of the signal that pass the given predicate.
public func filter<T, E>(predicate: T -> Bool)(signal: Signal<T, E>) -> Signal<T, E> {
	return Signal { observer in
		return signal.observe(Signal.Observer { event in
			switch event {
			case let .Next(value):
				if predicate(value.unbox) {
					sendNext(observer, value.unbox)
				}

			default:
				observer.put(event)
			}
		})
	}
}

/// Returns a signal that will yield the first `count` values from the
/// input signal.
public func take<T, E>(count: Int)(signal: Signal<T, E>) -> Signal<T, E> {
	precondition(count >= 0)

	return Signal { observer in
		if count == 0 {
			sendCompleted(observer)
			return nil
		}

		var taken = 0

		return signal.observe(Signal.Observer { event in
			switch event {
			case let .Next(value):
				if taken < count {
					taken++
					sendNext(observer, value.unbox)
				}

				if taken == count {
					sendCompleted(observer)
				}

			default:
				observer.put(event)
			}
		})
	}
}

/// Returns a signal that will yield an array of values when `signal` completes.
public func collect<T, E>(signal: Signal<T, E>) -> Signal<[T], E> {
	return signal |> reduce([]) { $0 + [ $1 ] }
}

/// Forwards all events onto the given scheduler, instead of whichever
/// scheduler they originally arrived upon.
public func observeOn<T, E>(scheduler: SchedulerType) -> (Signal<T, E>) -> Signal<T, E> {
	return { signal in
		return Signal { observer in
			return signal.observe(SinkOf { event in
				scheduler.schedule {
					observer.put(event)
				}

				return
			})
		}
	}
}

private class CombineLatestState<T> {
	var latestValue: T?
	var completed = false
}

private func observeWithStates<T, U, E>(signalState: CombineLatestState<T>, otherState: CombineLatestState<U>, lock: NSRecursiveLock, onBothNext: () -> (), onError: E -> (), onBothCompleted: () -> (), onInterrupted: () -> ())(signal: Signal<T, E>) -> Disposable? {
	return signal.observe(next: { value in
		lock.lock()

		signalState.latestValue = value
		if otherState.latestValue != nil {
			onBothNext()
		}

		lock.unlock()
	}, error: onError, completed: {
		lock.lock()

		signalState.completed = true
		if otherState.completed {
			onBothCompleted()
		}

		lock.unlock()
	}, interrupted: onInterrupted)
}

/// Combines the latest value of the receiver with the latest value from
/// the given signal.
///
/// The returned signal will not send a value until both inputs have sent
/// at least one value each. If either signal is interrupted, the returned signal
/// will also be interrupted.
public func combineLatestWith<T, U, E>(otherSignal: Signal<U, E>)(signal: Signal<T, E>) -> Signal<(T, U), E> {
	return Signal { observer in
		let lock = NSRecursiveLock()
		lock.name = "org.reactivecocoa.ReactiveCocoa.combineLatestWith"

		let signalState = CombineLatestState<T>()
		let otherState = CombineLatestState<U>()

		let onBothNext = { () -> () in
			let combined = (signalState.latestValue!, otherState.latestValue!)
			sendNext(observer, combined)
		}

		let onError = { sendError(observer, $0) }
		let onBothCompleted = { sendCompleted(observer) }
		let onInterrupted = { sendInterrupted(observer) }

		let signalDisposable = signal |> observeWithStates(signalState, otherState, lock, onBothNext, onError, onBothCompleted, onInterrupted)
		let otherDisposable = otherSignal |> observeWithStates(otherState, signalState, lock, onBothNext, onError, onBothCompleted, onInterrupted)

		return CompositeDisposable(ignoreNil([ signalDisposable, otherDisposable ]))
	}
}

/// Delays `Next` and `Completed` events by the given interval, forwarding
/// them on the given scheduler.
///
<<<<<<< HEAD
/// `Error` events are always scheduled immediately.
public func delay<T, E>(interval: NSTimeInterval, onScheduler scheduler: DateSchedulerType) -> Signal<T, E> -> Signal<T, E> {
	precondition(interval >= 0)
	return { signal in
		Signal { observer in
			return signal.observe(SinkOf { event in
				switch event {
				case .Error:
					scheduler.schedule {
						observer.put(event)
					}

				default:
					let date = scheduler.currentDate.dateByAddingTimeInterval(interval)
					scheduler.scheduleAfter(date) {
						observer.put(event)
					}
=======
/// `Error` and `Interrupted` events are always scheduled immediately.
public func delay<T, E>(interval: NSTimeInterval, onScheduler scheduler: DateSchedulerType)(signal: Signal<T, E>) -> Signal<T, E> {
	precondition(interval >= 0)

	return Signal { observer in
		return signal.observe(SinkOf { event in
			switch event {
			case .Error, .Interrupted:
				scheduler.schedule {
					observer.put(event)
				}

			default:
				let date = scheduler.currentDate.dateByAddingTimeInterval(interval)
				scheduler.scheduleAfter(date) {
					observer.put(event)
>>>>>>> daab3c7a
				}
			})
		}
	}
}

/// Returns a signal that will skip the first `count` values, then forward
/// everything afterward.
public func skip<T, E>(count: Int)(signal: Signal<T, E>) -> Signal<T, E> {
	precondition(count >= 0)

	if (count == 0) {
		return signal
	}

	return Signal { observer in
		var skipped = 0

		return signal.observe(SinkOf { event in
			switch event {
			case let .Next(value):
				if skipped >= count {
					fallthrough
				} else {
					skipped++
				}

			default:
				observer.put(event)
			}
		})
	}
}

/// Treats all Events from the input signal as plain values, allowing them to be
/// manipulated just like any other value.
///
/// In other words, this brings Events “into the monad.”
public func materialize<T, E>(signal: Signal<T, E>) -> Signal<Event<T, E>, NoError> {
	return Signal { observer in
		return signal.observe(SinkOf { event in
			sendNext(observer, event)

			if event.isTerminating {
				sendCompleted(observer)
			}
		})
	}
}

/// The inverse of materialize(), this will translate a signal of `Event`
/// _values_ into a signal of those events themselves.
public func dematerialize<T, E>(signal: Signal<Event<T, E>, NoError>) -> Signal<T, E> {
	return Signal { observer in
		return signal.observe(SinkOf { event in
			switch event {
			case let .Next(innerEvent):
				observer.put(innerEvent.unbox)

			case .Error:
				fatalError()

			case .Completed:
				sendCompleted(observer)

			case .Interrupted:
				sendInterrupted(observer)
			}
		})
	}
}

private struct SampleState<T> {
	var latestValue: T? = nil
	var signalCompleted: Bool = false
	var samplerCompleted: Bool = false
}

/// Forwards the latest value from `signal` whenever `sampler` sends a Next
/// event.
///
/// If `sampler` fires before a value has been observed on `signal`, nothing
/// happens.
///
/// Returns a signal that will send values from `signal`, sampled (possibly
/// multiple times) by `sampler`, then complete once both input signals have
/// completed, or interrupt if either input signal is interrupted.
public func sampleOn<T, E>(sampler: Signal<(), NoError>)(signal: Signal<T, E>) -> Signal<T, E> {
	return Signal { observer in
		let state = Atomic(SampleState<T>())

		let signalDisposable = signal.observe(next: { value in
			state.modify { (var st) in
				st.latestValue = value
				return st
			}

			return
		}, error: { error in
			sendError(observer, error)
		}, completed: {
			let oldState = state.modify { (var st) in
				st.signalCompleted = true
				return st
			}

			if oldState.samplerCompleted {
				sendCompleted(observer)
			}
		}, interrupted: {
			sendInterrupted(observer)
		})

		let samplerDisposable = sampler.observe(next: { _ in
			if let value = state.value.latestValue {
				sendNext(observer, value)
			}
		}, completed: {
			let oldState = state.modify { (var st) in
				st.samplerCompleted = true
				return st
			}

			if oldState.signalCompleted {
				sendCompleted(observer)
			}
		}, interrupted: {
			sendInterrupted(observer)
		})

		return CompositeDisposable(ignoreNil([ signalDisposable, samplerDisposable ]))
	}
}

/// Forwards events from `signal` until `trigger` sends a Next or Completed
/// event, at which point the returned signal will complete.
public func takeUntil<T, E>(trigger: Signal<(), NoError>)(signal: Signal<T, E>) -> Signal<T, E> {
	return Signal { observer in
		let signalDisposable = signal.observe(observer)
		let triggerDisposable = trigger.observe(SinkOf { event in
			switch event {
			case .Next, .Completed:
				sendCompleted(observer)

			case .Error, .Interrupted:
				break
			}
		})

		return CompositeDisposable(ignoreNil([ signalDisposable, triggerDisposable ]))
	}
}

/// Forwards events from `signal` with history: values of the returned signal
/// are a tuple whose first member is the previous value and whose second member
/// is the current value. `initial` is supplied as the first member when `signal`
/// sends its first value.
public func combinePrevious<T, E>(initial: T)(signal: Signal<T, E>) -> Signal<(T, T), E> {
	return signal |> scan((initial, initial)) { previousCombinedValues, newValue in
		return (previousCombinedValues.1, newValue)
	}
}

/// Like `scan`, but sends only the final value and then immediately completes.
public func reduce<T, U, E>(initial: U, combine: (U, T) -> U)(signal: Signal<T, E>) -> Signal<U, E> {
	// We need to handle the special case in which `signal` sends no values.
	// We'll do that by sending `initial` on the output signal (before taking
	// the last value).
	let (scannedSignalWithInitialValue: Signal<U, E>, outputSignalObserver) = Signal.pipe()
	let outputSignal = scannedSignalWithInitialValue |> takeLast(1)

	// Now that we've got takeLast() listening to the piped signal, send that initial value.
	sendNext(outputSignalObserver, initial)

	// Pipe the scanned input signal into the output signal.
	signal |> scan(initial, combine) |> observe(outputSignalObserver)

	return outputSignal
}

/// Aggregates `signal`'s values into a single combined value. When `signal` emits
/// its first value, `combine` is invoked with `initial` as the first argument and
/// that emitted value as the second argument. The result is emitted from the
/// signal returned from `reduce`. That result is then passed to `combine` as the
/// first argument when the next value is emitted, and so on.
public func scan<T, U, E>(initial: U, combine: (U, T) -> U)(signal: Signal<T, E>) -> Signal<U, E> {
	return Signal { observer in
		var accumulator = initial

		return signal.observe(Signal.Observer { event in
			observer.put(event.map { value in
				accumulator = combine(accumulator, value)
				return accumulator
			})
		})
	}
}

/// Forwards only those values from `signal` which are not duplicates of the
/// immedately preceding value. The first value is always forwarded.
public func skipRepeats<T: Equatable, E>(signal: Signal<T, E>) -> Signal<T, E> {
	return signal |> skipRepeats { $0 == $1 }
}

/// Forwards only those values from `signal` which do not pass `isRepeat` with
/// respect to the previous value. The first value is always forwarded.
public func skipRepeats<T, E>(isRepeat: (T, T) -> Bool)(signal: Signal<T, E>) -> Signal<T, E> {
	return signal
		|> map { Optional($0) }
		|> combinePrevious(nil)
		|> filter {
			switch $0 {
			case let (.Some(a), .Some(b)) where isRepeat(a, b):
				return false
			default:
				return true
			}
		}
		|> map { $0.1! }
}

/// Does not forward any values from `signal` until `predicate` returns false,
/// at which point the returned signal behaves exactly like `signal`.
public func skipWhile<T, E>(predicate: T -> Bool)(signal: Signal<T, E>) -> Signal<T, E> {
	return Signal { observer in
		var shouldSkip = true

		return signal.observe(SinkOf { event in
			switch event {
			case let .Next(value):
				shouldSkip = shouldSkip && predicate(value.unbox)
				if !shouldSkip {
					fallthrough
				}

			default:
				observer.put(event)
			}
		})
	}
}

/// Forwards events from `signal` until `replacement` begins sending events.
///
/// Returns a signal which passes through `Next`, `Error`, and `Interrupted`
/// events from `signal` until `replacement` sends an event, at which point the
/// returned signal will send that event and switch to passing through events
/// from `replacement` instead, regardless of whether `signal` has sent events
/// already.
public func takeUntilReplacement<T, E>(replacement: Signal<T, E>)(signal: Signal<T, E>) -> Signal<T, E> {
	return Signal { observer in
		let signalDisposable = signal.observe(SinkOf { event in
			switch event {
			case .Completed:
				break

			case .Next, .Error, .Interrupted:
				observer.put(event)
			}
		})

		let replacementDisposable = replacement.observe(SinkOf { event in
			signalDisposable?.dispose()
			observer.put(event)
		})

		return CompositeDisposable(ignoreNil([ signalDisposable, replacementDisposable ]))
	}
}

/// Waits until `signal` completes and then forwards the final `count` values
/// on the returned signal.
public func takeLast<T, E>(count: Int)(signal: Signal<T, E>) -> Signal<T, E> {
	return Signal { observer in
		var buffer = [T]()
		buffer.reserveCapacity(count)

		return signal.observe(next: { value in
			// To avoid exceeding the reserved capacity of the buffer, we remove then add.
			// Remove elements until we have room to add one more.
			while (buffer.count + 1) > count {
				buffer.removeAtIndex(0)
			}

			buffer.append(value)
		}, error: { error in
			sendError(observer, error)
		}, completed: {
			for bufferedValue in buffer {
				sendNext(observer, bufferedValue)
			}

			sendCompleted(observer)
		}, interrupted: {
			sendInterrupted(observer)
		})
	}
}

/// Forwards any values from `signal` until `predicate` returns false,
/// at which point the returned signal will complete.
public func takeWhile<T, E>(predicate: T -> Bool)(signal: Signal<T, E>) -> Signal<T, E> {
	return Signal { observer in
		return signal.observe(SinkOf { event in
			switch event {
			case let .Next(value):
				if predicate(value.unbox) {
					fallthrough
				} else {
					sendCompleted(observer)
				}

			default:
				observer.put(event)
			}
		})
	}
}

private struct ZipState<T> {
	var values: [T] = []
	var completed = false

	var isFinished: Bool {
		return values.isEmpty && completed
	}
}

/// Zips elements of two signals into pairs. The elements of any Nth pair
/// are the Nth elements of the two input signals.
public func zipWith<T, U, E>(otherSignal: Signal<U, E>)(signal: Signal<T, E>) -> Signal<(T, U), E> {
	return Signal { observer in
		let initialStates: (ZipState<T>, ZipState<U>) = (ZipState(), ZipState())
		let states: Atomic<(ZipState<T>, ZipState<U>)> = Atomic(initialStates)

		let flush = { () -> () in
			var originalStates: (ZipState<T>, ZipState<U>)!
			states.modify { states in
				originalStates = states

				var updatedStates = states
				let extractCount = min(states.0.values.count, states.1.values.count)

				removeRange(&updatedStates.0.values, 0 ..< extractCount)
				removeRange(&updatedStates.1.values, 0 ..< extractCount)
				return updatedStates
			}

			while !originalStates.0.values.isEmpty && !originalStates.1.values.isEmpty {
				let left = originalStates.0.values.removeAtIndex(0)
				let right = originalStates.1.values.removeAtIndex(0)
				sendNext(observer, (left, right))
			}

			if originalStates.0.isFinished || originalStates.1.isFinished {
				sendCompleted(observer)
			}
		}

		let onError = { sendError(observer, $0) }
		let onInterrupted = { sendInterrupted(observer) }

		let signalDisposable = signal.observe(next: { value in
			states.modify { (var states) in
				states.0.values.append(value)
				return states
			}

			flush()
		}, error: onError, completed: {
			states.modify { (var states) in
				states.0.completed = true
				return states
			}

			flush()
		}, interrupted: onInterrupted)

		let otherDisposable = otherSignal.observe(next: { value in
			states.modify { (var states) in
				states.1.values.append(value)
				return states
			}

			flush()
		}, error: onError, completed: {
			states.modify { (var states) in
				states.1.completed = true
				return states
			}

			flush()
		}, interrupted: onInterrupted)

		return CompositeDisposable(ignoreNil([ signalDisposable, otherDisposable ]))
	}
}

/// Applies `operation` to values from `signal` with `Success`ful results
/// forwarded on the returned signal and `Failure`s sent as `Error` events.
public func try<T, E>(operation: T -> Result<(), E>)(signal: Signal<T, E>) -> Signal<T, E> {
	return signal |> tryMap { value in
		return operation(value).map {
			return value
		}
	}
}

/// Applies `operation` to values from `signal` with `Success`ful results mapped
/// on the returned signal and `Failure`s sent as `Error` events.
public func tryMap<T, U, E>(operation: T -> Result<U, E>)(signal: Signal<T, E>) -> Signal<U, E> {
	return Signal { observer in
		signal.observe(next: { value in
			switch operation(value) {
			case let .Success(val):
				sendNext(observer, val.unbox)

			case let .Failure(err):
				sendError(observer, err.unbox)
			}
		}, error: { error in
			sendError(observer, error)
		}, completed: {
			sendCompleted(observer)
		}, interrupted: {
			sendInterrupted(observer)
		})
	}
}

/// Throttle values sent by the receiver, so that at least `interval`
/// seconds pass between each, then forwards them on the given scheduler.
///
/// If multiple values are received before the interval has elapsed, the
/// latest value is the one that will be passed on.
///
/// If the input signal terminates while a value is being throttled, that value
/// will be discarded and the returned signal will terminate immediately.
public func throttle<T, E>(interval: NSTimeInterval, onScheduler scheduler: DateSchedulerType)(signal: Signal<T, E>) -> Signal<T, E> {
	precondition(interval >= 0)

	return Signal { observer in
		let state: Atomic<ThrottleState<T>> = Atomic(ThrottleState())
		let schedulerDisposable = SerialDisposable()

		let disposable = CompositeDisposable()
		disposable.addDisposable(schedulerDisposable)

		let signalDisposable = signal.observe(SinkOf { event in
			switch event {
			case let .Next(value):
				let (_, scheduleDate) = state.modify { (var state) -> (ThrottleState<T>, NSDate) in
					state.pendingValue = value.unbox

					let scheduleDate = state.previousDate?.dateByAddingTimeInterval(interval) ?? scheduler.currentDate
					return (state, scheduleDate)
				}

				schedulerDisposable.innerDisposable = scheduler.scheduleAfter(scheduleDate) {
					let (_, pendingValue) = state.modify { (var state) -> (ThrottleState<T>, T?) in
						let value = state.pendingValue
						if value != nil {
							state.pendingValue = nil
							state.previousDate = scheduleDate
						}

						return (state, value)
					}
					
					if let pendingValue = pendingValue {
						sendNext(observer, pendingValue)
					}
				}

			default:
				schedulerDisposable.innerDisposable = scheduler.schedule {
					observer.put(event)
				}
			}
		})

		disposable.addDisposable(signalDisposable)
		return disposable
	}
}

private struct ThrottleState<T> {
	var previousDate: NSDate? = nil
	var pendingValue: T? = nil
}

/// Combines the values of all the given signals, in the manner described by
/// `combineLatestWith`.
public func combineLatest<A, B, Error>(a: Signal<A, Error>, b: Signal<B, Error>) -> Signal<(A, B), Error> {
	return a |> combineLatestWith(b)
}

/// Combines the values of all the given signals, in the manner described by
/// `combineLatestWith`.
public func combineLatest<A, B, C, Error>(a: Signal<A, Error>, b: Signal<B, Error>, c: Signal<C, Error>) -> Signal<(A, B, C), Error> {
	return combineLatest(a, b)
		|> combineLatestWith(c)
		|> map(repack)
}

/// Combines the values of all the given signals, in the manner described by
/// `combineLatestWith`.
public func combineLatest<A, B, C, D, Error>(a: Signal<A, Error>, b: Signal<B, Error>, c: Signal<C, Error>, d: Signal<D, Error>) -> Signal<(A, B, C, D), Error> {
	return combineLatest(a, b, c)
		|> combineLatestWith(d)
		|> map(repack)
}

/// Combines the values of all the given signals, in the manner described by
/// `combineLatestWith`.
public func combineLatest<A, B, C, D, E, Error>(a: Signal<A, Error>, b: Signal<B, Error>, c: Signal<C, Error>, d: Signal<D, Error>, e: Signal<E, Error>) -> Signal<(A, B, C, D, E), Error> {
	return combineLatest(a, b, c, d)
		|> combineLatestWith(e)
		|> map(repack)
}

/// Combines the values of all the given signals, in the manner described by
/// `combineLatestWith`.
public func combineLatest<A, B, C, D, E, F, Error>(a: Signal<A, Error>, b: Signal<B, Error>, c: Signal<C, Error>, d: Signal<D, Error>, e: Signal<E, Error>, f: Signal<F, Error>) -> Signal<(A, B, C, D, E, F), Error> {
	return combineLatest(a, b, c, d, e)
		|> combineLatestWith(f)
		|> map(repack)
}

/// Combines the values of all the given signals, in the manner described by
/// `combineLatestWith`.
public func combineLatest<A, B, C, D, E, F, G, Error>(a: Signal<A, Error>, b: Signal<B, Error>, c: Signal<C, Error>, d: Signal<D, Error>, e: Signal<E, Error>, f: Signal<F, Error>, g: Signal<G, Error>) -> Signal<(A, B, C, D, E, F, G), Error> {
	return combineLatest(a, b, c, d, e, f)
		|> combineLatestWith(g)
		|> map(repack)
}

/// Combines the values of all the given signals, in the manner described by
/// `combineLatestWith`.
public func combineLatest<A, B, C, D, E, F, G, H, Error>(a: Signal<A, Error>, b: Signal<B, Error>, c: Signal<C, Error>, d: Signal<D, Error>, e: Signal<E, Error>, f: Signal<F, Error>, g: Signal<G, Error>, h: Signal<H, Error>) -> Signal<(A, B, C, D, E, F, G, H), Error> {
	return combineLatest(a, b, c, d, e, f, g)
		|> combineLatestWith(h)
		|> map(repack)
}

/// Combines the values of all the given signals, in the manner described by
/// `combineLatestWith`.
public func combineLatest<A, B, C, D, E, F, G, H, I, Error>(a: Signal<A, Error>, b: Signal<B, Error>, c: Signal<C, Error>, d: Signal<D, Error>, e: Signal<E, Error>, f: Signal<F, Error>, g: Signal<G, Error>, h: Signal<H, Error>, i: Signal<I, Error>) -> Signal<(A, B, C, D, E, F, G, H, I), Error> {
	return combineLatest(a, b, c, d, e, f, g, h)
		|> combineLatestWith(i)
		|> map(repack)
}

/// Combines the values of all the given signals, in the manner described by
/// `combineLatestWith`.
public func combineLatest<A, B, C, D, E, F, G, H, I, J, Error>(a: Signal<A, Error>, b: Signal<B, Error>, c: Signal<C, Error>, d: Signal<D, Error>, e: Signal<E, Error>, f: Signal<F, Error>, g: Signal<G, Error>, h: Signal<H, Error>, i: Signal<I, Error>, j: Signal<J, Error>) -> Signal<(A, B, C, D, E, F, G, H, I, J), Error> {
	return combineLatest(a, b, c, d, e, f, g, h, i)
		|> combineLatestWith(j)
		|> map(repack)
}

/// Zips the values of all the given signals, in the manner described by
/// `zipWith`.
public func zip<A, B, Error>(a: Signal<A, Error>, b: Signal<B, Error>) -> Signal<(A, B), Error> {
	return a |> zipWith(b)
}

/// Zips the values of all the given signals, in the manner described by
/// `zipWith`.
public func zip<A, B, C, Error>(a: Signal<A, Error>, b: Signal<B, Error>, c: Signal<C, Error>) -> Signal<(A, B, C), Error> {
	return zip(a, b)
		|> zipWith(c)
		|> map(repack)
}

/// Zips the values of all the given signals, in the manner described by
/// `zipWith`.
public func zip<A, B, C, D, Error>(a: Signal<A, Error>, b: Signal<B, Error>, c: Signal<C, Error>, d: Signal<D, Error>) -> Signal<(A, B, C, D), Error> {
	return zip(a, b, c)
		|> zipWith(d)
		|> map(repack)
}

/// Zips the values of all the given signals, in the manner described by
/// `zipWith`.
public func zip<A, B, C, D, E, Error>(a: Signal<A, Error>, b: Signal<B, Error>, c: Signal<C, Error>, d: Signal<D, Error>, e: Signal<E, Error>) -> Signal<(A, B, C, D, E), Error> {
	return zip(a, b, c, d)
		|> zipWith(e)
		|> map(repack)
}

/// Zips the values of all the given signals, in the manner described by
/// `zipWith`.
public func zip<A, B, C, D, E, F, Error>(a: Signal<A, Error>, b: Signal<B, Error>, c: Signal<C, Error>, d: Signal<D, Error>, e: Signal<E, Error>, f: Signal<F, Error>) -> Signal<(A, B, C, D, E, F), Error> {
	return zip(a, b, c, d, e)
		|> zipWith(f)
		|> map(repack)
}

/// Zips the values of all the given signals, in the manner described by
/// `zipWith`.
public func zip<A, B, C, D, E, F, G, Error>(a: Signal<A, Error>, b: Signal<B, Error>, c: Signal<C, Error>, d: Signal<D, Error>, e: Signal<E, Error>, f: Signal<F, Error>, g: Signal<G, Error>) -> Signal<(A, B, C, D, E, F, G), Error> {
	return zip(a, b, c, d, e, f)
		|> zipWith(g)
		|> map(repack)
}

/// Zips the values of all the given signals, in the manner described by
/// `zipWith`.
public func zip<A, B, C, D, E, F, G, H, Error>(a: Signal<A, Error>, b: Signal<B, Error>, c: Signal<C, Error>, d: Signal<D, Error>, e: Signal<E, Error>, f: Signal<F, Error>, g: Signal<G, Error>, h: Signal<H, Error>) -> Signal<(A, B, C, D, E, F, G, H), Error> {
	return zip(a, b, c, d, e, f, g)
		|> zipWith(h)
		|> map(repack)
}

/// Zips the values of all the given signals, in the manner described by
/// `zipWith`.
public func zip<A, B, C, D, E, F, G, H, I, Error>(a: Signal<A, Error>, b: Signal<B, Error>, c: Signal<C, Error>, d: Signal<D, Error>, e: Signal<E, Error>, f: Signal<F, Error>, g: Signal<G, Error>, h: Signal<H, Error>, i: Signal<I, Error>) -> Signal<(A, B, C, D, E, F, G, H, I), Error> {
	return zip(a, b, c, d, e, f, g, h)
		|> zipWith(i)
		|> map(repack)
}

/// Zips the values of all the given signals, in the manner described by
/// `zipWith`.
public func zip<A, B, C, D, E, F, G, H, I, J, Error>(a: Signal<A, Error>, b: Signal<B, Error>, c: Signal<C, Error>, d: Signal<D, Error>, e: Signal<E, Error>, f: Signal<F, Error>, g: Signal<G, Error>, h: Signal<H, Error>, i: Signal<I, Error>, j: Signal<J, Error>) -> Signal<(A, B, C, D, E, F, G, H, I, J), Error> {
	return zip(a, b, c, d, e, f, g, h, i)
		|> zipWith(j)
		|> map(repack)
}

/// Forwards events from `signal` until `interval`. Then if signal isn't completed yet,
/// errors with `error` on `scheduler`.
///
/// If the interval is 0, the timeout will be scheduled immediately. The signal
/// must complete synchronously (or on a faster scheduler) to avoid the timeout.
public func timeoutWithError<T, E>(error: E, afterInterval interval: NSTimeInterval, onScheduler scheduler: DateSchedulerType)(signal: Signal<T, E>) -> Signal<T, E> {
	precondition(interval >= 0)

	return Signal { observer in
		let date = scheduler.currentDate.dateByAddingTimeInterval(interval)
		let schedulerDisposable = scheduler.scheduleAfter(date) {
			sendError(observer, error)
		}

		let signalDisposable = signal.observe(observer)
		return CompositeDisposable(ignoreNil([ signalDisposable, schedulerDisposable ]))
	}
}

/*
TODO

public func throttle<T>(interval: NSTimeInterval, onScheduler scheduler: DateSchedulerType)(signal: Signal<T>) -> Signal<T>
*/

/// Promotes a signal that does not generate errors into one that can.
///
/// This does not actually cause errors to be generated for the given signal,
/// but makes it easier to combine with other signals that may error; for
/// example, with operators like `combineLatestWith`, `zipWith`, `join`, etc.
public func promoteErrors<T, E: ErrorType>(_: E.Type)(signal: Signal<T, NoError>) -> Signal<T, E> {
	return Signal { observer in
		return signal.observe(next: { value in
			sendNext(observer, value)
		}, completed: {
			sendCompleted(observer)
		})
	}
}

/// Signal.observe() as a free function, for easier use with |>.
public func observe<T, E, S: SinkType where S.Element == Event<T, E>>(sink: S)(signal: Signal<T, E>) -> Disposable? {
	return signal.observe(sink)
}

/// Signal.observe() as a free function, for easier use with |>.
public func observe<T, E>(next: T -> () = doNothing, error: E -> () = doNothing, completed: () -> () = doNothing, interrupted: () -> () = doNothing)(signal: Signal<T, E>) -> Disposable? {
	return signal.observe(next: next, error: error, completed: completed, interrupted: interrupted)
}<|MERGE_RESOLUTION|>--- conflicted
+++ resolved
@@ -290,25 +290,6 @@
 /// Delays `Next` and `Completed` events by the given interval, forwarding
 /// them on the given scheduler.
 ///
-<<<<<<< HEAD
-/// `Error` events are always scheduled immediately.
-public func delay<T, E>(interval: NSTimeInterval, onScheduler scheduler: DateSchedulerType) -> Signal<T, E> -> Signal<T, E> {
-	precondition(interval >= 0)
-	return { signal in
-		Signal { observer in
-			return signal.observe(SinkOf { event in
-				switch event {
-				case .Error:
-					scheduler.schedule {
-						observer.put(event)
-					}
-
-				default:
-					let date = scheduler.currentDate.dateByAddingTimeInterval(interval)
-					scheduler.scheduleAfter(date) {
-						observer.put(event)
-					}
-=======
 /// `Error` and `Interrupted` events are always scheduled immediately.
 public func delay<T, E>(interval: NSTimeInterval, onScheduler scheduler: DateSchedulerType)(signal: Signal<T, E>) -> Signal<T, E> {
 	precondition(interval >= 0)
@@ -325,7 +306,6 @@
 				let date = scheduler.currentDate.dateByAddingTimeInterval(interval)
 				scheduler.scheduleAfter(date) {
 					observer.put(event)
->>>>>>> daab3c7a
 				}
 			})
 		}
