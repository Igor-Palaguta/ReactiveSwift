//
//  RACStreamExamples.m
//  ReactiveCocoa
//
//  Created by Justin Spahr-Summers on 2012-11-01.
//  Copyright (c) 2012 GitHub, Inc. All rights reserved.
//

#import "RACSpecs.h"
#import "RACStreamExamples.h"

#import "RACStream.h"
#import "RACUnit.h"
#import "RACTuple.h"

NSString * const RACStreamExamples = @"RACStreamExamples";
NSString * const RACStreamExamplesClass = @"RACStreamExamplesClass";
NSString * const RACStreamExamplesInfiniteStream = @"RACStreamExamplesInfiniteStream";
NSString * const RACStreamExamplesVerifyValuesBlock = @"RACStreamExamplesVerifyValuesBlock";

SharedExampleGroupsBegin(RACStreamExamples)

sharedExamplesFor(RACStreamExamples, ^(NSDictionary *data) {
	Class streamClass = data[RACStreamExamplesClass];
	void (^verifyValues)(id<RACStream>, NSArray *) = data[RACStreamExamplesVerifyValuesBlock];
	id<RACStream> infiniteStream = data[RACStreamExamplesInfiniteStream];

	__block id<RACStream> (^streamWithValues)(NSArray *);
	
	before(^{
		streamWithValues = [^(NSArray *values) {
			id<RACStream> stream = [streamClass empty];

			for (id value in values) {
				stream = [stream concat:[streamClass return:value]];
			}

			return stream;
		} copy];
	});

	it(@"should return an empty stream", ^{
		id<RACStream> stream = [streamClass empty];
		verifyValues(stream, @[]);
	});

	it(@"should lift a value into a stream", ^{
		id<RACStream> stream = [streamClass return:RACUnit.defaultUnit];
		verifyValues(stream, @[ RACUnit.defaultUnit ]);
	});

	describe(@"-concat:", ^{
		it(@"should concatenate two streams", ^{
			id<RACStream> stream = [[streamClass return:@0] concat:[streamClass return:@1]];
			verifyValues(stream, @[ @0, @1 ]);
		});

		it(@"should concatenate three streams", ^{
			id<RACStream> stream = [[[streamClass return:@0] concat:[streamClass return:@1]] concat:[streamClass return:@2]];
			verifyValues(stream, @[ @0, @1, @2 ]);
		});

		it(@"should concatenate around an empty stream", ^{
			id<RACStream> stream = [[[streamClass return:@0] concat:[streamClass empty]] concat:[streamClass return:@2]];
			verifyValues(stream, @[ @0, @2 ]);
		});
	});

	it(@"should flatten", ^{
		id<RACStream> stream = [[streamClass return:[streamClass return:RACUnit.defaultUnit]] flatten];
		verifyValues(stream, @[ RACUnit.defaultUnit ]);
	});

	describe(@"-bind:", ^{
		it(@"should return the result of binding a single value", ^{
			id<RACStream> stream = [[streamClass return:@0] bind:^{
				return ^(NSNumber *value, BOOL *stop) {
					NSNumber *newValue = @(value.integerValue + 1);
					return [streamClass return:newValue];
				};
			}];

			verifyValues(stream, @[ @1 ]);
		});

		it(@"should concatenate the result of binding multiple values", ^{
			id<RACStream> baseStream = streamWithValues(@[ @0, @1 ]);
			id<RACStream> stream = [baseStream bind:^{
				return ^(NSNumber *value, BOOL *stop) {
					NSNumber *newValue = @(value.integerValue + 1);
					return [streamClass return:newValue];
				};
			}];

			verifyValues(stream, @[ @1, @2 ]);
		});

		it(@"should concatenate with an empty result from binding a value", ^{
			id<RACStream> baseStream = streamWithValues(@[ @0, @1, @2 ]);
			id<RACStream> stream = [baseStream bind:^{
				return ^(NSNumber *value, BOOL *stop) {
					if (value.integerValue == 1) return [streamClass empty];

					NSNumber *newValue = @(value.integerValue + 1);
					return [streamClass return:newValue];
				};
			}];

			verifyValues(stream, @[ @1, @3 ]);
		});

		it(@"should terminate immediately when returning nil", ^{
<<<<<<< HEAD
			__block BOOL returnedNil = NO;

			id<RACStream> stream = [infiniteStream bind:^ id (id _, BOOL *stop) {
				expect(returnedNil).to.beFalsy();
				returnedNil = YES;
				return nil;
=======
			id<RACStream> stream = [infiniteStream bind:^{
				return ^ id (id _, BOOL *stop) {
					return nil;
				};
>>>>>>> 3a7f1daf
			}];

			verifyValues(stream, @[]);
		});

		it(@"should terminate after one value when setting 'stop'", ^{
			id<RACStream> stream = [infiniteStream bind:^{
				return ^ id (id value, BOOL *stop) {
					*stop = YES;
					return [streamClass return:value];
				};
			}];

			verifyValues(stream, @[ RACUnit.defaultUnit ]);
		});

		it(@"should terminate immediately when returning nil and setting 'stop'", ^{
<<<<<<< HEAD
			__block BOOL returnedNil = NO;

			id<RACStream> stream = [infiniteStream bind:^ id (id _, BOOL *stop) {
				*stop = YES;

				expect(returnedNil).to.beFalsy();
				returnedNil = YES;
				return nil;
=======
			id<RACStream> stream = [infiniteStream bind:^{
				return ^ id (id _, BOOL *stop) {
					*stop = YES;
					return nil;
				};
>>>>>>> 3a7f1daf
			}];

			verifyValues(stream, @[]);
		});

		it(@"should be restartable even with block state", ^{
			NSArray *values = @[ @0, @1, @2 ];
			id<RACStream> baseStream = streamWithValues(values);

			id<RACStream> countingStream = [baseStream bind:^{
				__block NSUInteger counter = 0;

				return ^(id x, BOOL *stop) {
					return [streamClass return:@(counter++)];
				};
			}];

			verifyValues(countingStream, @[ @0, @1, @2 ]);
			verifyValues(countingStream, @[ @0, @1, @2 ]);
		});

		it(@"should be interleavable even with block state", ^{
			NSArray *values = @[ @0, @1, @2 ];
			id<RACStream> baseStream = streamWithValues(values);

			id<RACStream> countingStream = [baseStream bind:^{
				__block NSUInteger counter = 0;

				return ^(id x, BOOL *stop) {
					return [streamClass return:@(counter++)];
				};
			}];

			// Just so +zip:reduce: thinks this is a unique stream.
			id<RACStream> anotherStream = [[streamClass empty] concat:countingStream];

			id<RACStream> zipped = [streamClass zip:@[ countingStream, anotherStream ] reduce:^(NSNumber *v1, NSNumber *v2) {
				return @(v1.integerValue + v2.integerValue);
			}];

			verifyValues(zipped, @[ @0, @2, @4 ]);
		});
	});

	describe(@"-flattenMap:", ^{
		it(@"should return a single mapped result", ^{
			id<RACStream> stream = [[streamClass return:@0] flattenMap:^(NSNumber *value) {
				NSNumber *newValue = @(value.integerValue + 1);
				return [streamClass return:newValue];
			}];

			verifyValues(stream, @[ @1 ]);
		});

		it(@"should concatenate the results of mapping multiple values", ^{
			id<RACStream> baseStream = streamWithValues(@[ @0, @1 ]);
			id<RACStream> stream = [baseStream flattenMap:^(NSNumber *value) {
				NSNumber *newValue = @(value.integerValue + 1);
				return [streamClass return:newValue];
			}];

			verifyValues(stream, @[ @1, @2 ]);
		});

		it(@"should concatenate with an empty result from mapping a value", ^{
			id<RACStream> baseStream = streamWithValues(@[ @0, @1, @2 ]);
			id<RACStream> stream = [baseStream flattenMap:^(NSNumber *value) {
				if (value.integerValue == 1) return [streamClass empty];

				NSNumber *newValue = @(value.integerValue + 1);
				return [streamClass return:newValue];
			}];

			verifyValues(stream, @[ @1, @3 ]);
		});
	});

	describe(@"-sequenceMany:", ^{
		it(@"should return the result of sequencing a single value", ^{
			id<RACStream> stream = [[streamClass return:@0] sequenceMany:^{
				return [streamClass return:@10];
			}];

			verifyValues(stream, @[ @10 ]);
		});

		it(@"should concatenate the result of sequencing multiple values", ^{
			id<RACStream> baseStream = streamWithValues(@[ @0, @1 ]);

			__block NSUInteger value = 10;
			id<RACStream> stream = [baseStream sequenceMany:^{
				return [streamClass return:@(value++)];
			}];

			verifyValues(stream, @[ @10, @11 ]);
		});
	});

	it(@"should map", ^{
		id<RACStream> baseStream = streamWithValues(@[ @0, @1, @2 ]);
		id<RACStream> stream = [baseStream map:^(NSNumber *value) {
			return @(value.integerValue + 1);
		}];

		verifyValues(stream, @[ @1, @2, @3 ]);
	});

	it(@"should map and replace", ^{
		id<RACStream> baseStream = streamWithValues(@[ @0, @1, @2 ]);
		id<RACStream> stream = [baseStream mapReplace:RACUnit.defaultUnit];

		verifyValues(stream, @[ RACUnit.defaultUnit, RACUnit.defaultUnit, RACUnit.defaultUnit ]);
	});

	it(@"should filter", ^{
		id<RACStream> baseStream = streamWithValues(@[ @0, @1, @2, @3, @4, @5, @6 ]);
		id<RACStream> stream = [baseStream filter:^ BOOL (NSNumber *value) {
			return value.integerValue % 2 == 0;
		}];

		verifyValues(stream, @[ @0, @2, @4, @6 ]);
	});

	it(@"should start with a value", ^{
		id<RACStream> stream = [[streamClass return:@1] startWith:@0];
		verifyValues(stream, @[ @0, @1 ]);
	});

	describe(@"-skip:", ^{
		__block NSArray *values;
		__block id<RACStream> stream;

		before(^{
			values = @[ @0, @1, @2 ];
			stream = streamWithValues(values);
		});

		it(@"should skip any valid number of values", ^{
			for (NSUInteger i = 0; i < values.count; i++) {
				verifyValues([stream skip:i], [values subarrayWithRange:NSMakeRange(i, values.count - i)]);
			}
		});

		it(@"should return an empty stream when skipping too many values", ^{
			verifyValues([stream skip:4], @[]);
		});
	});

	describe(@"-take:", ^{
		describe(@"with three values", ^{
			__block NSArray *values;
			__block id<RACStream> stream;

			before(^{
				values = @[ @0, @1, @2 ];
				stream = streamWithValues(values);
			});

			it(@"should take any valid number of values", ^{
				for (NSUInteger i = 0; i < values.count; i++) {
					verifyValues([stream take:i], [values subarrayWithRange:NSMakeRange(0, i)]);
				}
			});

			it(@"should return the same stream when taking too many values", ^{
				verifyValues([stream take:4], values);
			});
		});

		it(@"should take and terminate from an infinite stream", ^{
			verifyValues([infiniteStream take:0], @[]);
			verifyValues([infiniteStream take:1], @[ RACUnit.defaultUnit ]);
			verifyValues([infiniteStream take:2], @[ RACUnit.defaultUnit, RACUnit.defaultUnit ]);
		});

		it(@"should take and terminate from a single-item stream", ^{
			NSArray *values = @[ RACUnit.defaultUnit ];
			id<RACStream> stream = streamWithValues(values);
			verifyValues([stream take:1], values);
		});
	});
  
	describe(@"zip stream creation methods", ^{
		__block NSArray *threeStreams;
		__block NSArray *threeTuples;
		
		before(^{
			NSArray *values = @[ @1, @2, @3 ];
			id<RACStream> streamOne = streamWithValues(values);
			id<RACStream> streamTwo = streamWithValues(values);
			id<RACStream> streamThree = streamWithValues(values);
			threeStreams = @[ streamOne, streamTwo, streamThree ];
			RACTuple *firstTuple = [RACTuple tupleWithObjectsFromArray:@[ @1, @1, @1 ]];
			RACTuple *secondTuple = [RACTuple tupleWithObjectsFromArray:@[ @2, @2, @2 ]];
			RACTuple *thirdTuple = [RACTuple tupleWithObjectsFromArray:@[ @3, @3, @3 ]];
			threeTuples = @[ firstTuple, secondTuple, thirdTuple ];
		});
		
		describe(@"+zip:reduce", ^{
			it(@"should reduce values if a block is given", ^{
				id<RACStream> stream = [streamClass zip:threeStreams reduce:^ NSString * (id x, id y, id z) {
					return [NSString stringWithFormat:@"%@%@%@", x, y, z];
				}];
				verifyValues(stream, @[ @"111", @"222", @"333" ]);
			});
			
			it(@"should make a stream of tuples if no block is given", ^{
				id<RACStream> stream = [streamClass zip:threeStreams reduce:nil];
				verifyValues(stream, threeTuples);
			});
			
			it(@"should truncate streams", ^{
				id<RACStream> shortStream = streamWithValues(@[ @1, @2 ]);
				NSArray *streams = [threeStreams arrayByAddingObject:shortStream];
				id<RACStream> stream = [streamClass zip:streams reduce:^ NSString * (id w, id x, id y, id z) {
					return [NSString stringWithFormat:@"%@%@%@%@", w, x, y, z];
				}];
				verifyValues(stream, @[ @"1111", @"2222" ]);
			});
			
			it(@"should work on infinite streams", ^{
				NSArray *streams = [threeStreams arrayByAddingObject:infiniteStream];
				id<RACStream> stream = [streamClass zip:streams reduce:^ NSString * (id w, id x, id y, id z) {
					return [NSString stringWithFormat:@"%@%@%@", w, x, y];
				}];
				verifyValues(stream, @[ @"111", @"222", @"333" ]);
			});
		});
		
		describe(@"+zip:", ^{
			it(@"should make a stream of tuples out of an array of streams", ^{
				id<RACStream> stream = [streamClass zip:threeStreams];
				verifyValues(stream, threeTuples);
			});
		});
	});

	describe(@"-injectObjectWeakly:", ^{
		it(@"should return tuples with the object", ^{
			id<RACStream> stream = streamWithValues(@[ @0, @1, @2 ]);
			id injected = [[NSObject alloc] init];

			id<RACStream> tupleStream = [stream injectObjectWeakly:injected];
			NSArray *expected = @[
				[RACTuple tupleWithObjects:@0, injected, nil],
				[RACTuple tupleWithObjects:@1, injected, nil],
				[RACTuple tupleWithObjects:@2, injected, nil]
			];

			verifyValues(tupleStream, expected);
		});

		it(@"should weakly reference the injected object", ^{
			__weak id weakInjected = nil;
			id<RACStream> tupleStream;

			@autoreleasepool {
				id injected __attribute__((objc_precise_lifetime)) = [[NSObject alloc] init];

				weakInjected = injected;
				expect(weakInjected).notTo.beNil();

				id<RACStream> stream = streamWithValues(@[ RACUnit.defaultUnit ]);
				tupleStream = [stream injectObjectWeakly:injected];
			}

			expect(weakInjected).to.beNil();

			NSArray *expected = @[ [RACTuple tupleWithObjects:RACUnit.defaultUnit, RACTupleNil.tupleNil, nil] ];
			verifyValues(tupleStream, expected);
		});
	});

	it(@"should scan", ^{
		id<RACStream> stream = streamWithValues(@[ @1, @2, @3, @4 ]);
		id<RACStream> scanned = [stream scanWithStart:@0 combine:^(NSNumber *running, NSNumber *next) {
			return @(running.integerValue + next.integerValue);
		}];

		verifyValues(scanned, @[ @1, @3, @6, @10 ]);
	});

	describe(@"taking with a predicate", ^{
		NSArray *values = @[ @0, @1, @2, @3, @0, @2, @4 ];

		__block id<RACStream> stream;

		before(^{
			stream = streamWithValues(values);
		});

		it(@"should take until a predicate is true", ^{
			id<RACStream> taken = [stream takeUntilBlock:^ BOOL (NSNumber *x) {
				return x.integerValue >= 3;
			}];

			verifyValues(taken, @[ @0, @1, @2 ]);
		});

		it(@"should take while a predicate is true", ^{
			id<RACStream> taken = [stream takeWhileBlock:^ BOOL (NSNumber *x) {
				return x.integerValue <= 1;
			}];

			verifyValues(taken, @[ @0, @1 ]);
		});

		it(@"should take a full stream", ^{
			id<RACStream> taken = [stream takeWhileBlock:^ BOOL (NSNumber *x) {
				return x.integerValue <= 10;
			}];

			verifyValues(taken, values);
		});

		it(@"should return an empty stream", ^{
			id<RACStream> taken = [stream takeWhileBlock:^ BOOL (NSNumber *x) {
				return x.integerValue < 0;
			}];

			verifyValues(taken, @[]);
		});

		it(@"should terminate an infinite stream", ^{
			id<RACStream> infiniteCounter = [infiniteStream scanWithStart:@0 combine:^(NSNumber *running, id _) {
				return @(running.unsignedIntegerValue + 1);
			}];

			id<RACStream> taken = [infiniteCounter takeWhileBlock:^ BOOL (NSNumber *x) {
				return x.integerValue <= 5;
			}];

			verifyValues(taken, @[ @1, @2, @3, @4, @5 ]);
		});
	});

	describe(@"skipping with a predicate", ^{
		NSArray *values = @[ @0, @1, @2, @3, @0, @2, @4 ];

		__block id<RACStream> stream;

		before(^{
			stream = streamWithValues(values);
		});

		it(@"should skip until a predicate is true", ^{
			id<RACStream> taken = [stream skipUntilBlock:^ BOOL (NSNumber *x) {
				return x.integerValue >= 3;
			}];

			verifyValues(taken, @[ @3, @0, @2, @4 ]);
		});

		it(@"should skip while a predicate is true", ^{
			id<RACStream> taken = [stream skipWhileBlock:^ BOOL (NSNumber *x) {
				return x.integerValue <= 1;
			}];

			verifyValues(taken, @[ @2, @3, @0, @2, @4 ]);
		});

		it(@"should skip a full stream", ^{
			id<RACStream> taken = [stream skipWhileBlock:^ BOOL (NSNumber *x) {
				return x.integerValue <= 10;
			}];

			verifyValues(taken, @[]);
		});

		it(@"should finish skipping immediately", ^{
			id<RACStream> taken = [stream skipWhileBlock:^ BOOL (NSNumber *x) {
				return x.integerValue < 0;
			}];

			verifyValues(taken, values);
		});
	});

	it(@"should skip repeats", ^{
		id<RACStream> stream = streamWithValues(@[ @1, @2, @2, @1, @1 ]);
		verifyValues(stream.skipRepeats, @[ @1, @2, @1 ]);
	});
});

SharedExampleGroupsEnd<|MERGE_RESOLUTION|>--- conflicted
+++ resolved
@@ -110,19 +110,10 @@
 		});
 
 		it(@"should terminate immediately when returning nil", ^{
-<<<<<<< HEAD
-			__block BOOL returnedNil = NO;
-
-			id<RACStream> stream = [infiniteStream bind:^ id (id _, BOOL *stop) {
-				expect(returnedNil).to.beFalsy();
-				returnedNil = YES;
-				return nil;
-=======
 			id<RACStream> stream = [infiniteStream bind:^{
 				return ^ id (id _, BOOL *stop) {
 					return nil;
 				};
->>>>>>> 3a7f1daf
 			}];
 
 			verifyValues(stream, @[]);
@@ -140,22 +131,11 @@
 		});
 
 		it(@"should terminate immediately when returning nil and setting 'stop'", ^{
-<<<<<<< HEAD
-			__block BOOL returnedNil = NO;
-
-			id<RACStream> stream = [infiniteStream bind:^ id (id _, BOOL *stop) {
-				*stop = YES;
-
-				expect(returnedNil).to.beFalsy();
-				returnedNil = YES;
-				return nil;
-=======
 			id<RACStream> stream = [infiniteStream bind:^{
 				return ^ id (id _, BOOL *stop) {
 					*stop = YES;
 					return nil;
 				};
->>>>>>> 3a7f1daf
 			}];
 
 			verifyValues(stream, @[]);
